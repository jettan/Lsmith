--- conflicted
+++ resolved
@@ -89,6 +89,18 @@
                 onChange={(e) => setForm({ ...form, model_id: e.currentTarget.value })}
               />
             </Input.Wrapper>
+            <Input.Wrapper label={'Sub Folder'}>
+              <Input
+                placeholder=""
+                defaultValue={form.hf_token}
+                onChange={(e) =>
+                  setForm({
+                    ...form,
+                    subfolder: e.currentTarget.value,
+                  })
+                }
+              />
+            </Input.Wrapper>
 
             <Input.Wrapper label={'Hugging Face Access Token'}>
               <Input
@@ -111,117 +123,6 @@
               step={IMAGE_SIZE_STEP}
               onChange={(value) => setForm({ ...form, opt_image_width: value })}
             />
-<<<<<<< HEAD
-          </Input.Wrapper>
-          <Input.Wrapper label={'Sub Folder'}>
-            <Input
-              placeholder=""
-              defaultValue={form.hf_token}
-              onChange={(e) =>
-                setForm({
-                  ...form,
-                  subfolder: e.currentTarget.value,
-                })
-              }
-            />
-          </Input.Wrapper>
-
-          <Input.Wrapper label={'Hugging Face Access Token'}>
-            <Input
-              placeholder="hf_********************"
-              defaultValue={form.hf_token}
-              onChange={(e) =>
-                setForm({
-                  ...form,
-                  hf_token: e.currentTarget.value,
-                })
-              }
-            />
-          </Input.Wrapper>
-
-          <NumberSliderInput
-            label={'Optimization Image Width'}
-            defaultValue={form.opt_image_width}
-            min={MIN_IMAGE_SIZE}
-            max={MAX_IMAGE_SIZE}
-            step={IMAGE_SIZE_STEP}
-            onChange={(value) => setForm({ ...form, opt_image_width: value })}
-          />
-
-          <NumberSliderInput
-            label={'Optimization Image Height'}
-            defaultValue={form.opt_image_height}
-            min={MIN_IMAGE_SIZE}
-            max={MAX_IMAGE_SIZE}
-            step={IMAGE_SIZE_STEP}
-            onChange={(value) => setForm({ ...form, opt_image_height: value })}
-          />
-
-          <Input.Wrapper label={'Denoising precision'}>
-            <NativeSelect
-              data={['float32', 'float16']}
-              defaultValue={form.fp16 ? 'float16' : 'float32'}
-              onChange={(e) => setForm({ ...form, fp16: e.currentTarget.value === 'float16' })}
-            />
-          </Input.Wrapper>
-
-          <Input.Wrapper label={'Max batch size'}>
-            <NumberInput
-              min={1}
-              max={32}
-              defaultValue={form.max_batch_size}
-              onChange={(value) => setForm({ ...form, max_batch_size: value })}
-            />
-          </Input.Wrapper>
-
-          <SimpleGrid
-            cols={4}
-            spacing="lg"
-            breakpoints={[
-              { maxWidth: 'md', cols: 3, spacing: 'md' },
-              { maxWidth: 'sm', cols: 2, spacing: 'sm' },
-              { maxWidth: 'xs', cols: 1, spacing: 'sm' },
-            ]}
-          >
-            <Checkbox
-              label={'Build static batch'}
-              defaultChecked={form.build_static_batch}
-              onChange={(e) => setForm({ ...form, build_static_batch: e.currentTarget.checked })}
-            />
-            <Checkbox
-              label={'Build dynamic shape'}
-              defaultChecked={form.build_dynamic_shape}
-              onChange={(e) => setForm({ ...form, build_dynamic_shape: e.currentTarget.checked })}
-            />
-            <Checkbox
-              label={'Build preview features'}
-              defaultChecked={form.build_preview_features}
-              onChange={(e) =>
-                setForm({ ...form, build_preview_features: e.currentTarget.checked })
-              }
-            />
-            <Checkbox
-              label={'Force engine build'}
-              defaultChecked={form.force_engine_build}
-              onChange={(e) => setForm({ ...form, force_engine_build: e.currentTarget.checked })}
-            />
-            <Checkbox
-              label={'Force onnx export'}
-              defaultChecked={form.force_onnx_export}
-              onChange={(e) => setForm({ ...form, force_onnx_export: e.currentTarget.checked })}
-            />
-            <Checkbox
-              label={'Force onnx optimize'}
-              defaultChecked={form.force_onnx_optimize}
-              onChange={(e) => setForm({ ...form, force_onnx_optimize: e.currentTarget.checked })}
-            />
-            <Checkbox
-              label={'Onnx minimal optimization'}
-              defaultChecked={form.onnx_minimal_optimization}
-              onChange={(e) =>
-                setForm({ ...form, onnx_minimal_optimization: e.currentTarget.checked })
-              }
-=======
 
             <NumberSliderInput
               label={'Optimization Image Height'}
@@ -230,7 +131,6 @@
               max={MAX_IMAGE_SIZE}
               step={IMAGE_SIZE_STEP}
               onChange={(value) => setForm({ ...form, opt_image_height: value })}
->>>>>>> 194c4096
             />
 
             <Input.Wrapper label={'Denoising precision'}>
