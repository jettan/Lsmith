import json
import os
import glob
from datetime import datetime
from typing import Dict

from PIL import Image
from PIL.PngImagePlugin import PngInfo

from modules import config


def get_category(info: Dict):
    if "img2img" in info:
        return "img2img" if info["img2img"] else "txt2img"


def save_image(img: Image.Image, info: Dict):
    parameters = info
    metadata = PngInfo()
    metadata.add_text("parameters", json.dumps(parameters))
    dir = config.get(f"images/{get_category(info)}/save_dir")
    basename: str = config.get(f"images/{get_category(info)}/save_name")
    filename = basename.format(
        seed=info["seed"],
        index=len(os.listdir(dir)) + 1 if os.path.exists(dir) else 0,
        prompt=info["prompt"][:20].replace(" ", "_"),
        date=datetime.now().strftime("%Y-%m-%d_%H-%M-%S"),
    )
    os.makedirs(dir, exist_ok=True)
    filepath = os.path.join(dir, filename)
    img.save(filepath, pnginfo=metadata)
    return os.path.basename(filepath)


def get_image_filepath(category: str, filename: str):
    dir = config.get(f"images/{category}/save_dir")
<<<<<<< HEAD
    filepath = os.path.join(dir, filename)
    img = Image.open(filepath)
    return img

def get_all_image_files(category: str):
    dir = config.get(f"images/{category}/save_dir")
    files = glob.glob(os.path.join(dir, "**/*"), recursive=True)
    files = sorted([f.replace(os.sep, "/") for f in files if os.path.isfile(f)], key=os.path.getmtime)
    return [os.path.relpath(f, dir) for f in files]

=======
    return os.path.join(dir, filename)


def get_image(category: str, filename: str):
    return Image.open(get_image_filepath(category,filename))
>>>>>>> 26a8d0ac
<|MERGE_RESOLUTION|>--- conflicted
+++ resolved
@@ -35,21 +35,15 @@
 
 def get_image_filepath(category: str, filename: str):
     dir = config.get(f"images/{category}/save_dir")
-<<<<<<< HEAD
     filepath = os.path.join(dir, filename)
     img = Image.open(filepath)
     return img
+
+def get_image(category: str, filename: str):
+    return Image.open(get_image_filepath(category,filename))
 
 def get_all_image_files(category: str):
     dir = config.get(f"images/{category}/save_dir")
     files = glob.glob(os.path.join(dir, "**/*"), recursive=True)
     files = sorted([f.replace(os.sep, "/") for f in files if os.path.isfile(f)], key=os.path.getmtime)
-    return [os.path.relpath(f, dir) for f in files]
-
-=======
-    return os.path.join(dir, filename)
-
-
-def get_image(category: str, filename: str):
-    return Image.open(get_image_filepath(category,filename))
->>>>>>> 26a8d0ac
+    return [os.path.relpath(f, dir) for f in files]