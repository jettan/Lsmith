--- conflicted
+++ resolved
@@ -1,3 +1,5 @@
+from typing import Dict
+import json
 import os
 import glob
 from datetime import datetime
@@ -14,20 +16,6 @@
         return "img2img" if info.img2img else "txt2img"
 
 
-<<<<<<< HEAD
-def save_image(img: Image.Image, info: ImageInformation):
-    metadata = PngInfo()
-    metadata.add_text("parameters", info.json())
-    dir = config.get(f"images/{get_category(info)}/save_dir")
-    basename: str = config.get(f"images/{get_category(info)}/save_name")
-    filename = (
-        basename.replace("{seed}", f"{info.seed}")
-        .replace(
-            "{index}", f"{len(os.listdir(dir)) + 1}" if os.path.exists(dir) else "0"
-        )
-        .replace("{prompt}", info.prompt[:20].replace(" ", "_"))
-        .replace("{date}", datetime.now().strftime("%Y-%m-%d_%H-%M-%S"))
-=======
 def save_image(img: Image.Image, info: Dict):
     metadata = PngInfo()
     metadata.add_text("parameters", json.dumps(info))
@@ -38,7 +26,6 @@
         index=len(os.listdir(dir)) + 1 if os.path.exists(dir) else 0,
         prompt=info["prompt"][:20].replace(" ", "_"),
         date=datetime.now().strftime("%Y-%m-%d_%H-%M-%S"),
->>>>>>> d05061be
     )
     os.makedirs(dir, exist_ok=True)
     filepath = os.path.join(dir, filename)
