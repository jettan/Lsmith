--- conflicted
+++ resolved
@@ -382,7 +382,6 @@
                     events["vae-start"], events["vae-stop"]
                 )[1]
 
-<<<<<<< HEAD
                 result = (
                     to_image(images),
                     {
@@ -393,7 +392,7 @@
                         "steps": steps,
                         "scheduler": scheduler_id,
                         "scale": scale,
-                        "fp16": self.fp16,
+                        "denoising_prec": self.meta["denoising_prec"],
                         "seed": manual_seed,
                         "height": image_height,
                         "width": image_width,
@@ -404,31 +403,6 @@
                         "denoise": denoise_perf_time,
                         "vae": vae_perf_time,
                     },
-=======
-                results.append(
-                    (
-                        to_image(images),
-                        {
-                            "prompt": prompt,
-                            "negative_prompt": negative_prompt,
-                            "model": self.meta["model_id"],
-                            "subfolder": self.meta["subfolder"],
-                            "steps": steps,
-                            "scheduler": scheduler_id,
-                            "scale": scale,
-                            "denoising_prec": self.meta["denoising_prec"],
-                            "seed": manual_seed,
-                            "height": image_height,
-                            "width": image_width,
-                            "img2img": img is not None,
-                        },
-                        {
-                            "clip": clip_perf_time,
-                            "denoise": denoise_perf_time,
-                            "vae": vae_perf_time,
-                        },
-                    )
->>>>>>> 8f8d45fc
                 )
                 if generator:
                     yield {"type":"result","result": result, "performance": time.perf_counter() - e2e_tic}
