--- conflicted
+++ resolved
@@ -255,18 +255,10 @@
                 TRT_LOGGER
             ):
                 text_embeddings = self.pwp(
-<<<<<<< HEAD
                     prompt=opts.prompt,
                     negative_prompt=opts.negative_prompt,
                     guidance_scale=opts.scale,
-                    num_images_per_prompt=opts.batch_count,
                     batch_size=opts.batch_size,
-=======
-                    prompt=prompt,
-                    negative_prompt=negative_prompt,
-                    guidance_scale=scale,
-                    batch_size=batch_size,
->>>>>>> e5397749
                     max_embeddings_multiples=1,
                 )
                 if self.fp16:
