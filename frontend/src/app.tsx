import { MantineProvider, Box, Flex } from '@mantine/core'
import { Tab } from './types/tab'
import Tabs from './components/tabs'
import Generator from './tabs/gemerator'
import { useState } from 'react'
import Engine from './tabs/engine'
import { IconEngine, IconPhotoEdit } from '@tabler/icons-react'
import { useAtomValue } from 'jotai'
import { themeAtom } from './atoms/theme'

<<<<<<< HEAD
const TABS: Tab[] = [
  {
    id: 'generator',
    label: 'Generator',
    icon: IconPhotoEdit,
  },
  {
    id: 'engine',
    label: 'Engine',
    icon: IconEngine,
  },
]
=======
import { Header } from './components/header'
import { Tabs, TabPanel } from './components/ui/tabs'
import { ToastProvider } from './components/ui/toast'
import { ThemeProvider } from './styles'
import { Engine } from './tabs/engine'
import { Img2Img } from './tabs/img2img'
import { Txt2Img } from './tabs/txt2img'
>>>>>>> b9b5bc6b

const PAGES: Record<string, JSX.Element> = {
  generator: <Generator />,
  engine: <Engine />,
}

<<<<<<< HEAD
const App = () => {
  const theme = useAtomValue(themeAtom)
=======
const PAGES = {
  txt2img: Txt2Img,
  img2img: Img2Img,
  engine: Engine,
}
>>>>>>> b9b5bc6b

  const [currentTab, setCurrentTab] = useState(TABS[0].id)

  return (
    <MantineProvider
      theme={{
        colorScheme: theme,
      }}
      withGlobalStyles
      withNormalizeCSS
    >
      <Flex h={'100vh'}>
        <Tabs
          current={currentTab}
          tabs={TABS}
          onChange={(id) => {
            setCurrentTab(id)
          }}
        />
        <Box w={'100%'}>{PAGES[currentTab]}</Box>
      </Flex>
    </MantineProvider>
  )
}

export default App<|MERGE_RESOLUTION|>--- conflicted
+++ resolved
@@ -1,14 +1,13 @@
 import { MantineProvider, Box, Flex } from '@mantine/core'
 import { Tab } from './types/tab'
 import Tabs from './components/tabs'
-import Generator from './tabs/gemerator'
+import Generator from './tabs/generator'
 import { useState } from 'react'
 import Engine from './tabs/engine'
 import { IconEngine, IconPhotoEdit } from '@tabler/icons-react'
 import { useAtomValue } from 'jotai'
 import { themeAtom } from './atoms/theme'
 
-<<<<<<< HEAD
 const TABS: Tab[] = [
   {
     id: 'generator',
@@ -21,31 +20,14 @@
     icon: IconEngine,
   },
 ]
-=======
-import { Header } from './components/header'
-import { Tabs, TabPanel } from './components/ui/tabs'
-import { ToastProvider } from './components/ui/toast'
-import { ThemeProvider } from './styles'
-import { Engine } from './tabs/engine'
-import { Img2Img } from './tabs/img2img'
-import { Txt2Img } from './tabs/txt2img'
->>>>>>> b9b5bc6b
 
 const PAGES: Record<string, JSX.Element> = {
   generator: <Generator />,
   engine: <Engine />,
 }
 
-<<<<<<< HEAD
 const App = () => {
   const theme = useAtomValue(themeAtom)
-=======
-const PAGES = {
-  txt2img: Txt2Img,
-  img2img: Img2Img,
-  engine: Engine,
-}
->>>>>>> b9b5bc6b
 
   const [currentTab, setCurrentTab] = useState(TABS[0].id)
 
